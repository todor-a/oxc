#![cfg(not(miri))] // Miri does not support custom allocators

#[cfg(not(target_env = "msvc"))]
#[global_allocator]
static GLOBAL: jemallocator::Jemalloc = jemallocator::Jemalloc;

#[cfg(target_os = "windows")]
#[global_allocator]
static GLOBAL: mimalloc::MiMalloc = mimalloc::MiMalloc;

use std::time::Duration;

use criterion::{BenchmarkId, Criterion, Throughput};
use oxc_allocator::Allocator;
use oxc_minifier::{Minifier, MinifierOptions};
use oxc_parser::Parser;
use oxc_semantic::SemanticBuilder;
use oxc_span::SourceType;
use oxc_tasks_common::{TestFile, TestFiles};
use pico_args::Arguments;

/// # Errors
/// # Panics
pub fn main() -> Result<(), String> {
    let files = TestFiles::new();
    let files = files
        .files()
        .iter()
        .filter(|file| {
            ["react", "vue", "antd", "typescript"].iter().any(|f| file.file_name.contains(f))
        })
        .collect::<Vec<_>>();
    let mut args = Arguments::from_env();

    let baseline: Option<String> = args.opt_value_from_str("--save-baseline").unwrap();
    let measurement_time = Duration::new(/* seconds */ 15, 0);
    let mut criterion = Criterion::default().without_plots().measurement_time(measurement_time);
    if let Some(ref baseline) = baseline {
        criterion = criterion.save_baseline(baseline.to_string());
    }

    // Check files
    for file in &files {
        let allocator = Allocator::default();
        let ret = Parser::new(&allocator, &file.source_text, SourceType::default()).parse();
        if !ret.errors.is_empty() {
            println!("{} failed", &file.file_name);
            for error in &ret.errors {
                println!("{error:?}");
            }
            return Err("Parse Failed.".to_string());
        }
    }

    bench_parser(&mut criterion, &files);
    bench_semantic(&mut criterion, &files);
    bench_minifier(&mut criterion, &files);
    drop(criterion);

    Ok(())
}

fn bench_parser(criterion: &mut Criterion, files: &[&TestFile]) {
    let mut group = criterion.benchmark_group("parser");
    for file in files {
        group.throughput(Throughput::Bytes(file.source_text.len() as u64));
        group.bench_with_input(
            BenchmarkId::from_parameter(&file.file_name),
            &file.source_text,
            |b, source_text| {
                b.iter_with_large_drop(|| {
                    // Include the allocator drop time to make time measurement consistent.
                    // Otherwise the allocator will allocate huge memory chunks (by power of two) from the
                    // system allocator, which makes time measurement unequal during long runs.
                    let allocator = Allocator::default();
                    _ = Parser::new(&allocator, source_text, SourceType::default()).parse();
                    allocator
                });
            },
        );
    }
    group.finish();
}

fn bench_minifier(criterion: &mut Criterion, files: &[&TestFile]) {
    let mut group = criterion.benchmark_group("minifier");
    for file in files {
        group.throughput(Throughput::Bytes(file.source_text.len() as u64));
        group.bench_with_input(
            BenchmarkId::from_parameter(&file.file_name),
            &file.source_text,
            |b, source_text| {
                let source_type = SourceType::from_path(&file.file_name).unwrap();
                let options = MinifierOptions::default();
                b.iter_with_large_drop(|| Minifier::new(source_text, source_type, options).build());
            },
        );
    }
    group.finish();
}

fn bench_semantic(criterion: &mut Criterion, files: &[&TestFile]) {
    let mut group = criterion.benchmark_group("semantic");
    for file in files {
        group.throughput(Throughput::Bytes(file.source_text.len() as u64));
        group.bench_with_input(
            BenchmarkId::from_parameter(&file.file_name),
            &file.source_text,
            |b, source_text| {
                let source_type = SourceType::from_path(&file.file_name).unwrap();
                let allocator = Allocator::default();
                let ret = Parser::new(&allocator, source_text, SourceType::default()).parse();
                let program = allocator.alloc(ret.program);
                b.iter_with_large_drop(|| {
<<<<<<< HEAD
                    SemanticBuilder::new(source_text, source_type).with_module_record_builder(true).build(program)
=======
                    SemanticBuilder::new(source_text, source_type)
                        .with_module_record_builder(true)
                        .build(program)
>>>>>>> 702d5b01
                });
            },
        );
    }
    group.finish();
}<|MERGE_RESOLUTION|>--- conflicted
+++ resolved
@@ -112,13 +112,9 @@
                 let ret = Parser::new(&allocator, source_text, SourceType::default()).parse();
                 let program = allocator.alloc(ret.program);
                 b.iter_with_large_drop(|| {
-<<<<<<< HEAD
-                    SemanticBuilder::new(source_text, source_type).with_module_record_builder(true).build(program)
-=======
                     SemanticBuilder::new(source_text, source_type)
                         .with_module_record_builder(true)
                         .build(program)
->>>>>>> 702d5b01
                 });
             },
         );
